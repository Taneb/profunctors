--- conflicted
+++ resolved
@@ -189,8 +189,6 @@
 -- Choice
 ------------------------------------------------------------------------------
 
-<<<<<<< HEAD
-
 -- | The generalization of 'DownStar' of a \"costrong\" 'Functor'
 --
 -- Minimal complete definition: 'left'' or 'right''
@@ -240,37 +238,4 @@
   left' (WrapArrow k) = WrapArrow (left k)
   {-# INLINE left' #-}
   right' (WrapArrow k) = WrapArrow (right k)
-  {-# INLINE right' #-}
-=======
--- | The generalization of 'DownStar' of a \"Costrong\" 'Functor'.
---
--- /Note:/ Here we use 'Traversable' as an approximate costrength.
-class Profunctor p => Prismatic p where
-  prismatic :: p a b -> p (Either b a) b
-
-instance Prismatic (->) where
-  prismatic = either id
-  {-# INLINE prismatic #-}
-
-instance Monad m => Prismatic (Kleisli m) where
-  prismatic (Kleisli pab) = Kleisli (either return pab)
-  {-# INLINE prismatic #-}
-
--- | 'sequence' approximates 'costrength'.
-instance Traversable w => Prismatic (Cokleisli w) where
-  prismatic (Cokleisli wab) = Cokleisli (either id wab . sequence)
-  {-# INLINE prismatic #-}
-
--- | 'sequence' approximates 'costrength'.
-instance Traversable w => Prismatic (DownStar w) where
-  prismatic (DownStar wab) = DownStar (either id wab . sequence)
-  {-# INLINE prismatic #-}
-
-instance Prismatic Tagged where
-  prismatic = retag
-  {-# INLINE prismatic #-}
-
-instance ArrowChoice p => Prismatic (WrappedArrow p) where
-  prismatic (WrapArrow k) = WrapArrow (id ||| k)
-  {-# INLINE prismatic #-}
->>>>>>> 61ba4232
+  {-# INLINE right' #-}